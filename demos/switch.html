<!DOCTYPE html>
<!--
  Copyright 2016 Google Inc. All rights reserved.

  Licensed under the Apache License, Version 2.0 (the "License");
  you may not use this file except in compliance with the License.
  You may obtain a copy of the License at

      https://www.apache.org/licenses/LICENSE-2.0

  Unless required by applicable law or agreed to in writing, software
  distributed under the License is distributed on an "AS IS" BASIS,
  WITHOUT WARRANTIES OR CONDITIONS OF ANY KIND, either express or implied.
  See the License for the specific language governing permissions and
  limitations under the License
-->
<html>
  <head>
    <meta charset="utf-8">
    <title>Switch - Material Components Catalog</title>
    <meta name="viewport" content="width=device-width, initial-scale=1">
    <link rel="icon" type="image/png" href="/images/logo_components_color_2x_web_48dp.png">
    <script src="/assets/switch.css.js"></script>
    <link rel="stylesheet" href="https://fonts.googleapis.com/css?family=Roboto+Mono">
    <link rel="stylesheet" href="https://fonts.googleapis.com/css?family=Roboto:300,400,500">
    <link rel="stylesheet" href="https://fonts.googleapis.com/icon?family=Material+Icons">
    <style>
      section.example  {
        margin-bottom: 0.5rem;
        margin: 16px;
        padding: 40px;
        background-color: #eee;
      }

      .demo-header-toolbar {
        z-index: 10;
      }

      h2 {
        margin: 0;
        margin-bottom: 20px;
      }

      label {
        font-size: 16px;
      }

      section.example.mdc-theme--dark {
        background-color: #333;
      }

      section.example.mdc-theme--dark h2 {
        color: white;
      }

      section.example.mdc-theme--dark label {
        color: white;
      }
    </style>
  </head>
  <body class="mdc-typography">
    <header class="mdc-toolbar mdc-toolbar--fixed demo-header-toolbar">
      <div class="mdc-toolbar__row">
        <section class="mdc-toolbar__section mdc-toolbar__section--align-start">
          <span class="catalog-back">
            <a href="/" class="mdc-toolbar__menu-icon"><i class="material-icons">&#xE5C4;</i></a>
          </span>
          <span class="mdc-toolbar__title catalog-title">Switch</span>
        </section>
      </div>
    </header>
    <main>
      <div class="mdc-toolbar-fixed-adjust"></div>
      <section class="hero">
        <div class="mdc-switch">
          <input type="checkbox" class="mdc-switch__native-control" />
          <div class="mdc-switch__background">
            <div class="mdc-switch__knob"></div>
          </div>
        </div>
      </section>

      <section class="example">
        <h2>Switch on Light Theme</h2>
        <div class="demo-switch-wrapper">
          <div class="mdc-switch">
            <input type="checkbox" id="basic-switch" class="mdc-switch__native-control"/>
            <div class="mdc-switch__background">
              <div class="mdc-switch__knob"></div>
            </div>
          </div>
          <label for="basic-switch" class="mdc-switch-label">off/on</label>
        </div>
        <div class="demo-switch-wrapper">
          <div class="mdc-switch demo-switch--custom">
            <input type="checkbox" id="basic-switch-custom" class="mdc-switch__native-control" checked/>
            <div class="mdc-switch__background">
              <div class="mdc-switch__knob"></div>
            </div>
          </div>
          <label for="basic-switch-custom" class="mdc-switch-label">custom color</label>
        </div>
      </section>
      <section class="example">
        <h2>Switch on Light Theme - Disabled</h2>
        <div class="demo-switch-wrapper">
          <div class="mdc-switch">
            <input type="checkbox"
                   id="basic-switch--disabled"
                   class="mdc-switch__native-control"
                   disabled/>
            <div class="mdc-switch__background">
              <div class="mdc-switch__knob"></div>
            </div>
          </div>
          <label for="basic-switch--disabled" class="mdc-switch-label">off/on</label>
        </div>
      </section>

      <section class="example mdc-theme--dark">
        <h2>Switch on Dark Theme</h2>
        <div class="demo-switch-wrapper">
          <div class="mdc-switch">
            <input type="checkbox"
                   id="basic-switch--dark"
                   class="mdc-switch__native-control"/>
            <div class="mdc-switch__background">
              <div class="mdc-switch__knob"></div>
            </div>
<<<<<<< HEAD
          </div>
          <label for="basic-switch--dark" class="mdc-switch-label">off/on</label>
        </div>
        <div class="demo-switch-wrapper">
          <div class="mdc-switch demo-switch--custom">
            <input type="checkbox"
                   id="basic-switch--dark-custom"
                   class="mdc-switch__native-control"
                   checked />
            <div class="mdc-switch__background">
              <div class="mdc-switch__knob"></div>
            </div>
          </div>
=======
          </div>
          <label for="basic-switch--dark" class="mdc-switch-label">off/on</label>
        </div>
        <div class="demo-switch-wrapper">
          <div class="mdc-switch demo-switch--custom">
            <input type="checkbox"
                   id="basic-switch--dark-custom"
                   class="mdc-switch__native-control"
                   checked />
            <div class="mdc-switch__background">
              <div class="mdc-switch__knob"></div>
            </div>
          </div>
>>>>>>> 3d508338
          <label for="basic-switch--dark-custom" class="mdc-switch-label">custom color</label>
        </div>
      </section>

      <section class="example mdc-theme--dark">
        <h2>Switch on Dark Theme - Disabled</h2>
        <div class="mdc-switch">
          <input type="checkbox"
                 id="basic-switch--dark--disabled"
                 class="mdc-switch__native-control"
                 disabled />
          <div class="mdc-switch__background">
            <div class="mdc-switch__knob"></div>
          </div>
        </div>
        <label for="basic-switch--dark--disabled" class="mdc-switch-label">off/on</label>
      </section>
    </main>

    <script src="/assets/material-components-web.js" async></script>
  </body>
</html><|MERGE_RESOLUTION|>--- conflicted
+++ resolved
@@ -127,7 +127,6 @@
             <div class="mdc-switch__background">
               <div class="mdc-switch__knob"></div>
             </div>
-<<<<<<< HEAD
           </div>
           <label for="basic-switch--dark" class="mdc-switch-label">off/on</label>
         </div>
@@ -141,21 +140,6 @@
               <div class="mdc-switch__knob"></div>
             </div>
           </div>
-=======
-          </div>
-          <label for="basic-switch--dark" class="mdc-switch-label">off/on</label>
-        </div>
-        <div class="demo-switch-wrapper">
-          <div class="mdc-switch demo-switch--custom">
-            <input type="checkbox"
-                   id="basic-switch--dark-custom"
-                   class="mdc-switch__native-control"
-                   checked />
-            <div class="mdc-switch__background">
-              <div class="mdc-switch__knob"></div>
-            </div>
-          </div>
->>>>>>> 3d508338
           <label for="basic-switch--dark-custom" class="mdc-switch-label">custom color</label>
         </div>
       </section>
