--- conflicted
+++ resolved
@@ -74,7 +74,6 @@
             <br>
             Value from <code>MDCSlider:change</code> event: <span id="continuous-slider-committed-value"></span>
           </p>
-          <input type="checkbox" name="rtl"> RTL
         </div>
 
         <h2>Discrete Slider</h2>
@@ -98,6 +97,7 @@
             Value from <code>MDCSlider:change</code> event: <span id="discrete-slider-committed-value"></span>
           </p>
         </div>
+        <input type="checkbox" name="rtl"> RTL
       </section>
     </main>
 
@@ -120,7 +120,6 @@
           continuousCommittedValue.textContent = continuousSlider.value;
         });
 
-<<<<<<< HEAD
         var discreteValue = demoRoot.querySelector('#discrete-slider-value');
         var discreteCommittedValue = demoRoot.querySelector('#discrete-slider-committed-value');
         var discreteSliderEl = demoRoot.querySelector('#discrete-mdc-slider');
@@ -130,15 +129,18 @@
         });
         discreteSlider.listen('MDCSlider:change', function() {
           discreteCommittedValue.textContent = discreteSlider.value;
-=======
+        });
+
         rtl.addEventListener('change', function() {
           if (rtl.checked) {
             continuousSliderEl.setAttribute('dir', 'rtl');
+            discreteSliderEl.setAttribute('dir', 'rtl');
           } else {
             continuousSliderEl.removeAttribute('dir');
+            discreteSliderEl.removeAttribute('dir');
           }
           continuousSlider.layout();
->>>>>>> 4d52a44a
+          discreteSlider.layout();
         });
       });
     </script>
