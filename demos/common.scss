--- conflicted
+++ resolved
@@ -35,14 +35,11 @@
 @import "../packages/mdc-typography/mdc-typography";
 
 $dark-button-color: $material-color-light-green-a200;
-<<<<<<< HEAD
-=======
 
 // Used by ready.js to test whether the CSS has finished loading.
 .demo-ready-detect {
   position: relative;
 }
->>>>>>> 3d508338
 
 fieldset {
   margin: 0;
@@ -66,6 +63,12 @@
 .mdc-button--unelevated {
   @include mdc-theme-dark(".mdc-button", true) {
     @include mdc-button-filled-accessible($dark-button-color);
+  }
+}
+
+.mdc-button--stroked {
+  @include mdc-theme-dark(".mdc-button", true) {
+    @include mdc-button-stroke-color($dark-button-color);
   }
 }
 
