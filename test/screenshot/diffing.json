--- conflicted
+++ resolved
@@ -41,15 +41,9 @@
         }
       },
       {
-<<<<<<< HEAD
-        "description": "Edge in highcontrast mode frequently fails to load the Roboto font, especially on fullscreen pages",
-        "browser_regex_patterns": [
-          "desktop_windows_edge@latest_highcontrast"
-=======
         "description": "Edge frequently fails to load the Roboto font, especially on fullscreen pages and in highcontrast mode",
         "browser_regex_patterns": [
           "desktop_windows_edge@latest"
->>>>>>> 2f6a779a
         ],
         "url_regex_patterns": [
           "mdc-dialog",
