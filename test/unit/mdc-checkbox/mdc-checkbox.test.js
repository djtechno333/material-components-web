--- conflicted
+++ resolved
@@ -31,10 +31,6 @@
 import {MDCCheckbox, MDCCheckboxFoundation} from '../../../packages/mdc-checkbox/index';
 import {MDCRipple} from '../../../packages/mdc-ripple/index';
 import {strings} from '../../../packages/mdc-checkbox/constants';
-<<<<<<< HEAD
-import {ponyfill} from '../../../packages/mdc-dom/index';
-=======
->>>>>>> a2aa3c84
 
 function getFixture() {
   return bel`
@@ -98,33 +94,15 @@
     const input = root.querySelector('input');
     clock.runToFrame();
 
-    const realMatches = ponyfill.matches;
     const fakeMatches = td.func('.matches');
-<<<<<<< HEAD
-    td.when(fakeMatches(td.matchers.isA(Element), ':active')).thenReturn(true);
-    ponyfill.matches = fakeMatches;
-
-    try {
-      assert.isTrue(root.classList.contains('mdc-ripple-upgraded'));
-      domEvents.emit(input, 'keydown');
-      clock.runToFrame();
-
-      assert.isTrue(root.classList.contains('mdc-ripple-upgraded--foreground-activation'));
-    } finally {
-      ponyfill.matches = realMatches;
-    }
-=======
     td.when(fakeMatches(':active')).thenReturn(true);
     input.matches = fakeMatches;
-    input.webkitMatchesSelector = fakeMatches;
-    input.msMatchesSelector = fakeMatches;
 
     assert.isTrue(root.classList.contains('mdc-ripple-upgraded'));
     domEvents.emit(input, 'keydown');
     clock.runToFrame();
 
     assert.isTrue(root.classList.contains('mdc-ripple-upgraded--foreground-activation'));
->>>>>>> a2aa3c84
   });
 }
 
