--- conflicted
+++ resolved
@@ -44,13 +44,8 @@
 
 test('defaultAdapter returns a complete adapter implementation', () => {
   verifyDefaultAdapter(MDCDismissibleDrawerFoundation, [
-<<<<<<< HEAD
-    'hasClass', 'addClass', 'removeClass', 'eventTargetHasClass', 'computeBoundingRect', 'saveFocus', 'restoreFocus',
+    'hasClass', 'addClass', 'removeClass', 'elementHasClass', 'computeBoundingRect', 'saveFocus', 'restoreFocus',
     'focusActiveNavigationItem', 'notifyClose', 'notifyOpen', 'trapFocus', 'untrapFocus',
-=======
-    'hasClass', 'addClass', 'removeClass', 'elementHasClass', 'computeBoundingRect', 'saveFocus', 'restoreFocus',
-    'focusActiveNavigationItem', 'notifyClose', 'notifyOpen',
->>>>>>> ed2ed537
   ]);
 });
 
