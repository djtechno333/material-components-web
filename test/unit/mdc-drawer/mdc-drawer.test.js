--- conflicted
+++ resolved
@@ -20,12 +20,8 @@
 import td from 'testdouble';
 
 import {MDCDrawer} from '../../../packages/mdc-drawer';
-<<<<<<< HEAD
 import * as util from '../../../packages/mdc-drawer/util';
 import {strings, cssClasses} from '../../../packages/mdc-drawer/constants';
-=======
-import {strings} from '../../../packages/mdc-drawer/constants';
->>>>>>> f9de8592
 import MDCDismissibleDrawerFoundation from '../../../packages/mdc-drawer/dismissible/foundation';
 
 function getFixture(variantClass) {
@@ -157,10 +153,6 @@
   assert.isTrue(component.getDefaultFoundation().adapter_.eventTargetHasClass(mockEventTarget, 'foo'));
 });
 
-<<<<<<< HEAD
-=======
-
->>>>>>> f9de8592
 test('adapter#restoreFocus restores focus to previously saved focus', () => {
   const {component, root} = setupTest();
   const button = bel`<button>Foo</button>`;
@@ -212,7 +204,6 @@
   document.body.removeChild(root);
 });
 
-<<<<<<< HEAD
 test('adapter#trapFocus traps focus on surface', () => {
   const {createFocusTrapInstance} = util;
   util.createFocusTrapInstance = td.func('util.createFocusTrapInstance');
@@ -273,8 +264,6 @@
   td.verify(handler(td.matchers.anything()));
 });
 
-=======
->>>>>>> f9de8592
 test('adapter#computeBoundingRect calls getBoundingClientRect() on root', () => {
   const {root, component} = setupTest();
   document.body.appendChild(root);
