--- conflicted
+++ resolved
@@ -72,19 +72,18 @@
   assert.equal(component.max, 80);
 });
 
-<<<<<<< HEAD
+test('get/set step', () => {
+  const {component} = setupTest();
+  component.step = 6;
+
+  assert.equal(component.step, 6);
+});
+
 test('gets the disabled state and sets the disabled state', () => {
   const {component} = setupTest();
   component.disabled = true;
 
   assert.isTrue(component.disabled);
-=======
-test('get/set step', () => {
-  const {component} = setupTest();
-  component.step = 6;
-
-  assert.equal(component.step, 6);
->>>>>>> d593ce63
 });
 
 test('#layout lays out the component', () => {
@@ -173,7 +172,26 @@
   assert.equal(thumb.getAttribute('aria-valuenow'), String(component.value));
 });
 
-<<<<<<< HEAD
+test('#initialSyncWithDOM syncs the step property with data-step for continuous slider', () => {
+  const root = getFixture();
+
+  const thumb = root.querySelector('.mdc-slider__thumb');
+  thumb.setAttribute('data-step', '5');
+
+  const component = new MDCSlider(root);
+  assert.equal(component.step, 5);
+});
+
+test('#initialSyncWithDOM adds an data-step attribute if not present', () => {
+  const root = getFixture();
+
+  const thumb = root.querySelector('.mdc-slider__thumb');
+  thumb.removeAttribute('data-step');
+
+  const component = new MDCSlider(root);
+  assert.equal(thumb.getAttribute('data-step'), String(component.step));
+});
+
 test('#initialSyncWithDOM disables the slider if aria-disabled is present on the component', () => {
   const root = getFixture();
   const thumb = root.querySelector('.mdc-slider__thumb');
@@ -192,26 +210,6 @@
 
   const component = new MDCSlider(root);
   assert.isFalse(component.disabled);
-=======
-test('#initialSyncWithDOM syncs the step property with data-step for continuous slider', () => {
-  const root = getFixture();
-
-  const thumb = root.querySelector('.mdc-slider__thumb');
-  thumb.setAttribute('data-step', '5');
-
-  const component = new MDCSlider(root);
-  assert.equal(component.step, 5);
-});
-
-test('#initialSyncWithDOM adds an data-step attribute if not present', () => {
-  const root = getFixture();
-
-  const thumb = root.querySelector('.mdc-slider__thumb');
-  thumb.removeAttribute('data-step');
-
-  const component = new MDCSlider(root);
-  assert.equal(thumb.getAttribute('data-step'), String(component.step));
->>>>>>> d593ce63
 });
 
 test('adapter#hasClass checks if a class exists on root element', () => {
