--- conflicted
+++ resolved
@@ -53,16 +53,11 @@
       deregisterWindowResizeHandler: () => {},
       notifyInput: () => {},
       notifyChange: () => {},
-<<<<<<< HEAD
-      setThumbStyleProperty: (/* propertyName: string, value: string */) => {},
-      setTrackFillStyleProperty: (/* propertyName: string, value: string */) => {},
+      setThumbStyleProperty: () => {},
+      setTrackFillStyleProperty: () => {},
       focusThumb: () => {},
       activateRipple: () => {},
       deactivateRipple: () => {},
-=======
-      setThumbStyleProperty: () => {},
-      setTrackFillStyleProperty: () => {},
->>>>>>> d8cc4e8f
     });
   }
 
