/**
 * @license
 * Copyright 2018 Google Inc. All Rights Reserved.
 *
 * Licensed under the Apache License, Version 2.0 (the "License");
 * you may not use this file except in compliance with the License.
 * You may obtain a copy of the License at
 *
 * http://www.apache.org/licenses/LICENSE-2.0
 *
 * Unless required by applicable law or agreed to in writing, software
 * distributed under the License is distributed on an "AS IS" BASIS,
 * WITHOUT WARRANTIES OR CONDITIONS OF ANY KIND, either express or implied.
 * See the License for the specific language governing permissions and
 * limitations under the License.
 */

import MDCComponent from '@material/base/component';

import {MDCRipple} from '@material/ripple/index';
import {strings} from './constants';
import MDCSliderAdapter from './adapter';
import MDCSliderFoundation from './foundation';

/**
 * @extends MDCComponent<!MDCSliderFoundation>
 */
class MDCSlider extends MDCComponent {
  static attachTo(root) {
    return new MDCSlider(root);
  }

  constructor(...args) {
    super(...args);
    /** @type {?Element} */
    this.thumb_;
    /** @type {?Element} */
    this.trackFill_;
    /** @private {!MDCRipple} */
    this.ripple_ = this.initRipple_();
  }

  /** @return {number} */
  get value() {
    return this.foundation_.getValue();
  }

  /** @param {number} value */
  set value(value) {
    this.foundation_.setValue(value);
  }

  /** @return {number} */
  get min() {
    return this.foundation_.getMin();
  }

  /** @param {number} min */
  set min(min) {
    this.foundation_.setMin(min);
  }

  /** @return {number} */
  get max() {
    return this.foundation_.getMax();
  }

  /** @param {number} max */
  set max(max) {
    this.foundation_.setMax(max);
  }

<<<<<<< HEAD
  /** @return {number} */
  get step() {
    return this.foundation_.getStep();
  }

  /** @param {number} step */
  set step(step) {
    this.foundation_.setStep(step);
  }

=======
>>>>>>> 7585f2f6
  /**
   * @return {!MDCRipple}
   * @private
   */
  initRipple_() {
    const ripple = new MDCRipple(this.root_.querySelector(strings.THUMB_SELECTOR));
    ripple.unbounded = true;
    return ripple;
  }

  destroy() {
    this.ripple_.destroy();
    super.destroy();
  }

  initialize() {
    this.thumb_ = this.root_.querySelector(strings.THUMB_SELECTOR);
    this.trackFill_ = this.root_.querySelector(strings.TRACK_FILL_SELECTOR);
  }

  /**
   * @return {!MDCSliderFoundation}
   */
  getDefaultFoundation() {
    return new MDCSliderFoundation(
      /** @type {!MDCSliderAdapter} */ ({
        hasClass: (className) => this.root_.classList.contains(className),
        addClass: (className) => this.root_.classList.add(className),
        removeClass: (className) => this.root_.classList.remove(className),
<<<<<<< HEAD
        getAttribute: (name) => this.thumb_.getAttribute(name),
        setAttribute: (name, value) => this.thumb_.setAttribute(name, value),
=======
        setThumbAttribute: (name, value) => this.thumb_.setAttribute(name, value),
>>>>>>> 7585f2f6
        computeBoundingRect: () => this.root_.getBoundingClientRect(),
        eventTargetHasClass: (target, className) => target.classList.contains(className),
        registerEventHandler: (type, handler) => {
          this.root_.addEventListener(type, handler);
        },
        deregisterEventHandler: (type, handler) => {
          this.root_.removeEventListener(type, handler);
        },
        registerThumbEventHandler: (type, handler) => {
          this.thumb_.addEventListener(type, handler);
        },
        deregisterThumbEventHandler: (type, handler) => {
          this.thumb_.removeEventListener(type, handler);
        },
        registerBodyEventHandler: (type, handler) => {
          document.body.addEventListener(type, handler);
        },
        deregisterBodyEventHandler: (type, handler) => {
          document.body.removeEventListener(type, handler);
        },
        registerWindowResizeHandler: (handler) => {
          window.addEventListener('resize', handler);
        },
        deregisterWindowResizeHandler: (handler) => {
          window.removeEventListener('resize', handler);
        },
        notifyInput: () => {
          this.emit(strings.INPUT_EVENT, this);
        },
        notifyChange: () => {
          this.emit(strings.CHANGE_EVENT, this);
        },
        setThumbStyleProperty: (propertyName, value) => {
          this.thumb_.style.setProperty(propertyName, value);
        },
        setTrackFillStyleProperty: (propertyName, value) => {
          this.trackFill_.style.setProperty(propertyName, value);
        },
        focusThumb: () => {
          this.thumb_.focus();
        },
        activateRipple: () => {
          this.ripple_.activate();
        },
        deactivateRipple: () => {
          this.ripple_.deactivate();
        },
      })
    );
  }

  initialSyncWithDOM() {
    const origValueNow = parseFloat(this.thumb_.getAttribute(strings.ARIA_VALUENOW));
    this.min = parseFloat(this.thumb_.getAttribute(strings.ARIA_VALUEMIN)) || this.min;
    this.max = parseFloat(this.thumb_.getAttribute(strings.ARIA_VALUEMAX)) || this.max;
<<<<<<< HEAD
    this.step = parseFloat(this.thumb_.getAttribute(strings.DATA_STEP)) || this.step;
=======
>>>>>>> 7585f2f6
    this.value = origValueNow || this.value;
  }

  layout() {
    this.foundation_.layout();
  }
}

export {MDCSliderFoundation, MDCSlider};<|MERGE_RESOLUTION|>--- conflicted
+++ resolved
@@ -70,7 +70,6 @@
     this.foundation_.setMax(max);
   }
 
-<<<<<<< HEAD
   /** @return {number} */
   get step() {
     return this.foundation_.getStep();
@@ -81,8 +80,6 @@
     this.foundation_.setStep(step);
   }
 
-=======
->>>>>>> 7585f2f6
   /**
    * @return {!MDCRipple}
    * @private
@@ -112,12 +109,7 @@
         hasClass: (className) => this.root_.classList.contains(className),
         addClass: (className) => this.root_.classList.add(className),
         removeClass: (className) => this.root_.classList.remove(className),
-<<<<<<< HEAD
-        getAttribute: (name) => this.thumb_.getAttribute(name),
-        setAttribute: (name, value) => this.thumb_.setAttribute(name, value),
-=======
         setThumbAttribute: (name, value) => this.thumb_.setAttribute(name, value),
->>>>>>> 7585f2f6
         computeBoundingRect: () => this.root_.getBoundingClientRect(),
         eventTargetHasClass: (target, className) => target.classList.contains(className),
         registerEventHandler: (type, handler) => {
@@ -173,10 +165,7 @@
     const origValueNow = parseFloat(this.thumb_.getAttribute(strings.ARIA_VALUENOW));
     this.min = parseFloat(this.thumb_.getAttribute(strings.ARIA_VALUEMIN)) || this.min;
     this.max = parseFloat(this.thumb_.getAttribute(strings.ARIA_VALUEMAX)) || this.max;
-<<<<<<< HEAD
     this.step = parseFloat(this.thumb_.getAttribute(strings.DATA_STEP)) || this.step;
-=======
->>>>>>> 7585f2f6
     this.value = origValueNow || this.value;
   }
 
