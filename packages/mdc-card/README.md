<!--docs:
title: "Cards"
layout: detail
section: components
excerpt: "Cards for displaying content composed of different elements."
iconId: card
path: /catalog/cards/
-->

# Cards

<!--<div class="article__asset">
  <a class="article__asset-link"
     href="https://material-components-web.appspot.com/card.html">
    <img src="{{ site.rootpath }}/images/mdc_web_screenshots/cards.png" width="328" alt="Cards screenshot">
  </a>
</div>-->

MDC Card is a component that implements the
[Material Design card component](https://material.io/guidelines/components/cards.html), and makes it available to
developers as a set of CSS classes.

## Design & API Documentation

<ul class="icon-list">
  <li class="icon-list-item icon-list-item--spec">
    <a href="https://material.io/guidelines/components/cards.html">Material Design guidelines: Cards</a>
  </li>
  <li class="icon-list-item icon-list-item--link">
    <a href="https://material-components-web.appspot.com/card.html">Demo</a>
  </li>
</ul>

## Installation

```
npm install --save @material/card
```

## Usage

### HTML Structure

```html
<div class="mdc-card">
  Simple
</div>
```

Fully-featured:

```html
<div class="mdc-card">
  <div class="mdc-card__media mdc-card__media--square">
    <div class="mdc-card__media-content">Title</div>
  </div>
  <!-- ... content ... -->
  <div class="mdc-card__actions">
    <div class="mdc-card__action-buttons">
      <button class="mdc-button mdc-card__action mdc-card__action--button">Action 1</button>
      <button class="mdc-button mdc-card__action mdc-card__action--button">Action 2</button>
    </div>
    <div class="mdc-card__action-icons">
      <i class="material-icons mdc-card__action mdc-card__action--icon" tabindex="0" role="button" title="Share">share</i>
      <i class="material-icons mdc-card__action mdc-card__action--icon" tabindex="0" role="button" title="More options">more_vert</i>
    </div>
  </div>
</div>
```

Cards don't come with a predefined width, height, padding, or margin. In its simplest form (just a single element with
`mdc-card`), a card is basically just `mdc-elevation` + `border-radius`.

Cards expand horizontally to fill all available space, and vertically to fit their contents.

If you'd like to maintain a consistent width and height across cards, you'll need to set it in your styles:

```css
.my-card {
  height: 350px;
  width: 350px;
}
```

#### Content blocks

Cards are composed of different content blocks, which are typically laid out vertically.

Because every app is different, there are no "standard" layouts for card content; each app should define their own.

However, MDC Card _does_ provide styles for two common card elements: _rich media_ (images or video) and _actions_.

##### Rich media

```css
.my-card__media {
  background-image: url("pretty.jpg");
}
```

```html
<div class="my-card__media mdc-card__media mdc-card__media--16-9">
  <div class="mdc-card__media-content">Title</div>
</div>
```

This area is used for showing rich media in cards, and optionally as a container. Use the `mdc-card__media` CSS class
and the [optional modifier classes](#css-classes).

##### Actions

```html
<div class="mdc-card__actions">
  <button class="mdc-button mdc-card__action mdc-card__action--button">Action 1</button>
  <button class="mdc-button mdc-card__action mdc-card__action--button">Action 2</button>
</div>
```

This area is used for showing different actions the user can take. It's typically used with buttons, as in the example
above, or with icon buttons, as below:

```html
<div class="mdc-card__actions">
  <i class="mdc-icon-toggle material-icons mdc-card__action mdc-card__action--icon"
     tabindex="0"
     role="button"
     aria-pressed="false"
     aria-label="Add to favorites"
     title="Add to favorites"
     data-toggle-on='{"content": "favorite", "label": "Remove from favorites"}'
     data-toggle-off='{"content": "favorite_border", "label": "Add to favorites"}'>
    favorite_border
  </i>
  <i class="material-icons mdc-card__action mdc-card__action--icon" tabindex="0" role="button" title="Share">share</i>
  <i class="material-icons mdc-card__action mdc-card__action--icon" tabindex="0" role="button" title="More options">more_vert</i>
</div>
```

Be sure to include the `mdc-card__action` class on every action for correct positioning. In addition, _button_ icons
should use the `mdc-card__action--button` class, and _icon_ actions should use the `mdc-card__action--icon` class.

To have a single action button take up the entire width of the action row, use the `--full-bleed` modifier on the row:

```html
<div class="mdc-card__actions mdc-card__actions--full-bleed">
  <a class="mdc-button mdc-card__action mdc-card__action--button" href="#">
    All Business Headlines
    <i class="material-icons" aria-hidden="true">arrow_forward</i>
  </a>
</div>
```

To display buttons _and_ icons in the same row, wrap them in `mdc-card__action-buttons` and `mdc-card__action-icons`
elements:

```html
<div class="mdc-card__actions">
  <div class="mdc-card__action-buttons">
    <button class="mdc-button mdc-card__action mdc-card__action--button">Read</button>
    <button class="mdc-button mdc-card__action mdc-card__action--button">Bookmark</button>
  </div>
  <div class="mdc-card__action-icons">
    <i class="material-icons mdc-card__action mdc-card__action--icon" tabindex="0" role="button" title="Share">share</i>
    <i class="material-icons mdc-card__action mdc-card__action--icon" tabindex="0" role="button" title="More options">more_vert</i>
  </div>
</div>
```

### CSS Classes

CSS Class | Description
--- | ---
<<<<<<< HEAD
`mdc-card` | A card
`mdc-card__primary-action` | The main tappable area of the card, which typically wraps everything in the card except `mdc-card__action-bar`
=======
`mdc-card` | Mandatory, for the card element
>>>>>>> d36e518b
`mdc-card__media` | Media area that displays a custom `background-image` with `background-size: cover`
`mdc-card__media--square` | Automatically scales the media area's height to equal its width
`mdc-card__media--16-9` | Automatically scales the media area's height according to its width, maintaining a 16:9 aspect ratio
`mdc-card__media-content` | An absolutely-positioned box the same size as the media area, for displaying a title or icon on top of the `background-image`
`mdc-card__actions` | Row containing action buttons and/or icons
`mdc-card__actions--full-bleed` | Removes the action area's padding and causes its only child (an `mdc-card__action` element) to consume 100% of the action area's width
`mdc-card__action-buttons` | A group of action buttons, displayed on the left side of the card (in LTR), adjacent to `mdc-card__action-icons`
`mdc-card__action-icons` | A group of supplemental action icons, displayed on the right side of the card (in LTR), adjacent to `__action-buttons`
`mdc-card__action` | An individual action button or icon
`mdc-card__action--button` | An action button with text
`mdc-card__action--icon` | An action icon with no text

### Sass Mixins

Mixin | Description
--- | ---
<<<<<<< HEAD
`mdc-card-fill-color($color)` | Sets the fill color of a `mdc-card`
`mdc-card-media-aspect-ratio($width-unitless, $height-unitless)` | Automatically sets the height of the `mdc-card__media` subelement to maintain a given aspect ratio based on its width
=======
`mdc-card-fill-color($color)` | Sets the fill color of a card
`mdc-card-corner-radius($radius)` | Sets the corner radius of a card
`mdc-card-media-aspect-ratio($x, $y)` | Maintains the given aspect ratio on a `mdc-card__media` subelement by dynamically scaling its height relative to its width
>>>>>>> d36e518b
<|MERGE_RESOLUTION|>--- conflicted
+++ resolved
@@ -121,19 +121,19 @@
 
 ```html
 <div class="mdc-card__actions">
-  <i class="mdc-icon-toggle material-icons mdc-card__action mdc-card__action--icon"
-     tabindex="0"
-     role="button"
-     aria-pressed="false"
-     aria-label="Add to favorites"
-     title="Add to favorites"
-     data-toggle-on='{"content": "favorite", "label": "Remove from favorites"}'
-     data-toggle-off='{"content": "favorite_border", "label": "Add to favorites"}'>
-    favorite_border
-  </i>
+    <i class="mdc-icon-toggle material-icons mdc-card__action mdc-card__action--icon"
+       tabindex="0"
+       role="button"
+       aria-pressed="false"
+       aria-label="Add to favorites"
+       title="Add to favorites"
+       data-toggle-on='{"content": "favorite", "label": "Remove from favorites"}'
+       data-toggle-off='{"content": "favorite_border", "label": "Add to favorites"}'>
+      favorite_border
+    </i>
   <i class="material-icons mdc-card__action mdc-card__action--icon" tabindex="0" role="button" title="Share">share</i>
   <i class="material-icons mdc-card__action mdc-card__action--icon" tabindex="0" role="button" title="More options">more_vert</i>
-</div>
+  </div>
 ```
 
 Be sure to include the `mdc-card__action` class on every action for correct positioning. In addition, _button_ icons
@@ -162,7 +162,7 @@
   <div class="mdc-card__action-icons">
     <i class="material-icons mdc-card__action mdc-card__action--icon" tabindex="0" role="button" title="Share">share</i>
     <i class="material-icons mdc-card__action mdc-card__action--icon" tabindex="0" role="button" title="More options">more_vert</i>
-  </div>
+</div>
 </div>
 ```
 
@@ -170,12 +170,8 @@
 
 CSS Class | Description
 --- | ---
-<<<<<<< HEAD
-`mdc-card` | A card
+`mdc-card` | Mandatory, for the card element
 `mdc-card__primary-action` | The main tappable area of the card, which typically wraps everything in the card except `mdc-card__action-bar`
-=======
-`mdc-card` | Mandatory, for the card element
->>>>>>> d36e518b
 `mdc-card__media` | Media area that displays a custom `background-image` with `background-size: cover`
 `mdc-card__media--square` | Automatically scales the media area's height to equal its width
 `mdc-card__media--16-9` | Automatically scales the media area's height according to its width, maintaining a 16:9 aspect ratio
@@ -192,11 +188,6 @@
 
 Mixin | Description
 --- | ---
-<<<<<<< HEAD
-`mdc-card-fill-color($color)` | Sets the fill color of a `mdc-card`
-`mdc-card-media-aspect-ratio($width-unitless, $height-unitless)` | Automatically sets the height of the `mdc-card__media` subelement to maintain a given aspect ratio based on its width
-=======
 `mdc-card-fill-color($color)` | Sets the fill color of a card
 `mdc-card-corner-radius($radius)` | Sets the corner radius of a card
-`mdc-card-media-aspect-ratio($x, $y)` | Maintains the given aspect ratio on a `mdc-card__media` subelement by dynamically scaling its height relative to its width
->>>>>>> d36e518b
+`mdc-card-media-aspect-ratio($x, $y)` | Maintains the given aspect ratio on a `mdc-card__media` subelement by dynamically scaling its height relative to its width