--- conflicted
+++ resolved
@@ -35,11 +35,7 @@
 <nav class="mdc-drawer">
   <div class="mdc-drawer__content">
     <nav class="mdc-list">
-<<<<<<< HEAD
-      <a class="mdc-list-item mdc-list-item--activated" href="#" aria-selecetd="true">
-=======
       <a class="mdc-list-item mdc-list-item--activated" href="#" aria-selected="true">
->>>>>>> 49e2cdc4
         <i class="material-icons mdc-list-item__graphic" aria-hidden="true">inbox</i>Inbox
       </a>
       <a class="mdc-list-item" href="#">
@@ -267,32 +263,11 @@
   height: 100%;
 }
 
-<<<<<<< HEAD
-#app-bar {
-=======
 .app-bar {
->>>>>>> 49e2cdc4
   position: absolute;
 }
 ```
 
-<<<<<<< HEAD
-JavaScript code to wireup TopAppBar with drawer.
-
-```javascript
-var drawerEl = document.getElementById('demo-drawer');
-drawer = new mdc.drawer.MDCDrawer(drawerEl);
-var topAppBarEl = document.getElementById('app-bar');
-var topAppBar = new mdc.topAppBar.MDCTopAppBar(topAppBarEl);
-// Auto hides top app bar when main content is scrolled.
-topAppBar.setScrollTarget(document.getElementById('main-content'));
-topAppBar.listen('MDCTopAppBar:nav', function() {
-  if (drawer.open) {
-    drawer.open = false;
-  } else {
-    drawer.open = true;
-  }
-=======
 JavaScript to toggle drawer when navigation button is clicked looks like this:
 
 ```js
@@ -301,7 +276,6 @@
 topAppBar.setScrollTarget(document.getElementById('main-content'));
 topAppBar.listen('MDCTopAppBar:nav', () => {
     drawer.open = !drawer.open;
->>>>>>> 49e2cdc4
 });
 ```
 
@@ -317,16 +291,10 @@
 `mdc-drawer__title` | Title text element of the drawer.
 `mdc-drawer__subtitle` | Subtitle text element of the drawer.
 `mdc-drawer--dismissible` | Dismissible drawer variant class.
-<<<<<<< HEAD
 `mdc-drawer--modal` | Modal drawer variant class.
-`mdc-drawer--open` | Dismissible variant only. If present, indicates that the dismissible drawer is in the open position.
-`mdc-drawer--opening` | Dismissible variant only. Applied while the drawer is animating from the closed to the open position.
-`mdc-drawer--closing` | Dismissible variant only. Applied while the drawer is animating from the open to the closed position.
-=======
 `mdc-drawer--open` | If present, indicates that the dismissible drawer is in the open position.
 `mdc-drawer--opening` | Applied while the drawer is animating from the closed to the open position.
 `mdc-drawer--closing` | Applied while the drawer is animating from the open to the closed position.
->>>>>>> 49e2cdc4
 `mdc-drawer-app-content` | Dismissible variant only. Sibling element that is resized when the drawer opens/closes.
 `mdc-drawer-scrim` | Modal variant only. Used for backdrop to overlay on the app content. Applicable only for modal variant.
 
