/**
 * Copyright 2016 Google Inc. All Rights Reserved.
 *
 * Licensed under the Apache License, Version 2.0 (the "License");
 * you may not use this file except in compliance with the License.
 * You may obtain a copy of the License at
 *
 *      http://www.apache.org/licenses/LICENSE-2.0
 *
 * Unless required by applicable law or agreed to in writing, software
 * distributed under the License is distributed on an "AS IS" BASIS,
 * WITHOUT WARRANTIES OR CONDITIONS OF ANY KIND, either express or implied.
 * See the License for the specific language governing permissions and
 * limitations under the License.
 */

'use strict';

<<<<<<< HEAD
const fs = require('fs');
=======
>>>>>>> f9527db4
const os = require('os');
const path = require('path');

const fsx = require('fs-extra');
const glob = require('glob');
const webpack = require('webpack');
const ExtractTextPlugin = require('extract-text-webpack-plugin');

const OUT_DIR_ABS = path.resolve('./build');
const DEMO_ASSET_DIR_REL = '/assets/'; // Used by webpack-dev-server and MDC_BUILD_STATIC_DEMO_ASSETS

const IS_DEV = process.env.MDC_ENV === 'development';
const IS_PROD = process.env.MDC_ENV === 'production';

const WRAP_CSS_IN_JS = process.env.MDC_WRAP_CSS_IN_JS !== 'false' && IS_DEV;
// Source maps break extract-text-webpack-plugin, so they need to be disabled when WRAP_CSS_IN_JS is set to false.
const GENERATE_SOURCE_MAPS =
    process.env.MDC_GENERATE_SOURCE_MAPS === 'true' ||
    (process.env.MDC_GENERATE_SOURCE_MAPS !== 'false' && IS_DEV && WRAP_CSS_IN_JS);
const DEVTOOL = GENERATE_SOURCE_MAPS ? 'source-map' : false;
const GENERATE_DEMO_THEMES = process.env.MDC_GENERATE_DEMO_THEMES === 'true' && IS_DEV;
const BUILD_STATIC_DEMO_ASSETS = process.env.MDC_BUILD_STATIC_DEMO_ASSETS === 'true';

const banner = [
  '/*!',
  ' Material Components for the web',
  ` Copyright (c) ${new Date().getFullYear()} Google Inc.`,
  ' License: Apache-2.0',
  '*/',
].join('\n');

const createBannerPlugin = () => new webpack.BannerPlugin({
  banner: banner,
  raw: true,
  entryOnly: true,
});

const LIFECYCLE_EVENT = process.env.npm_lifecycle_event;
if (LIFECYCLE_EVENT == 'test' || LIFECYCLE_EVENT == 'test:watch') {
  process.env.BABEL_ENV = 'test';
}

const CSS_LOADER_CONFIG = [
  {
    loader: 'css-loader',
    options: {
      sourceMap: GENERATE_SOURCE_MAPS,
    },
  },
  {
    loader: 'postcss-loader',
    options: {
      sourceMap: GENERATE_SOURCE_MAPS,
      plugins: () => [require('autoprefixer')({grid: false})],
    },
  },
  {
    loader: 'sass-loader',
    options: {
      sourceMap: GENERATE_SOURCE_MAPS,
      includePaths: glob.sync('packages/*/node_modules').map((d) => path.join(__dirname, d)),
    },
  },
];

// In development, stylesheets are emitted as JS files to facilitate hot module replacement.
// In all other cases, ExtractTextPlugin is used to generate the final CSS, so these files are
// given a dummy ".js-entry" extension.
const CSS_JS_FILENAME_OUTPUT_PATTERN = `[name]${IS_PROD ? '.min' : ''}.css${IS_DEV ? '.js' : '.js-entry'}`;
const CSS_FILENAME_OUTPUT_PATTERN = `[name]${IS_PROD ? '.min' : ''}.css`;

const createCssLoaderConfig = () =>
  WRAP_CSS_IN_JS ?
    [{loader: 'style-loader'}].concat(CSS_LOADER_CONFIG) :
    ExtractTextPlugin.extract({
      fallback: 'style-loader',
      use: CSS_LOADER_CONFIG,
    });

const createCssExtractTextPlugin = () => new ExtractTextPlugin(CSS_FILENAME_OUTPUT_PATTERN);

class PostCompilePlugin {
  constructor(fn) {
    this.fn = fn;
  }

  apply(compiler) {
    compiler.plugin('done', (stats) => this.fn(stats));
  }
}

<<<<<<< HEAD
const createStaticBuildPlugin = () => {
  return new PostCompilePlugin(() => {
    if (!BUILD_STATIC_DEMO_ASSETS || !fs.existsSync(OUT_DIR_ABS)) {
=======
const createStaticDemoPlugin = () => {
  return new PostCompilePlugin(() => {
    if (!BUILD_STATIC_DEMO_ASSETS || !fsx.existsSync(OUT_DIR_ABS)) {
>>>>>>> f9527db4
      return;
    }

    const demosDirAbs = path.resolve('./demos');
<<<<<<< HEAD
    const tmpDirAbs = fs.mkdtempSync(path.join(os.tmpdir(), 'mdc-web-demo-output-'));

    const copyOptions = {
      // eslint-disable-next-line no-unused-vars
      filter: (src, dest) => {
=======
    const tmpDirAbs = fsx.mkdtempSync(path.join(os.tmpdir(), 'mdc-web-demo-output-'));

    const copyOptions = {
      filter: (src) => {
>>>>>>> f9527db4
        return !/\.(scss|css.js)$/.test(src);
      },
    };

    fsx.copySync(demosDirAbs, tmpDirAbs, copyOptions);
    fsx.copySync(OUT_DIR_ABS, path.join(tmpDirAbs, DEMO_ASSET_DIR_REL), copyOptions);

    if (!WRAP_CSS_IN_JS) {
      glob.sync(path.join(tmpDirAbs, '**/*.html'))
        .forEach((absPath) => {
<<<<<<< HEAD
          const oldHtml = fs.readFileSync(absPath, {encoding: 'utf8'});
          const newHtml = oldHtml.replace(/<script src="([^"]+\.css\.js[^"]*)"><\/script>/ig, (match, oldPath) => {
            const newPath = oldPath.replace('.css.js', '.css');
            return `<link rel="stylesheet" href="${newPath}">`;
          });
          fs.writeFileSync(absPath, newHtml, {encoding: 'utf8'});
        });
    }

=======
          const oldHtml = fsx.readFileSync(absPath, {encoding: 'utf8'});
          const newHtml = oldHtml.replace(
            /<script src="([^"]+\.css)\.js"><\/script>/ig,
            '<link rel="stylesheet" href="$1">');
          fsx.writeFileSync(absPath, newHtml, {encoding: 'utf8'});
        });
    }

    // The `npm run build` command emits JS/CSS files directly to the $REPO/build/ directory (for distribution via npm).
    // The `npm run build:demo` command, however, outputs _all_ static demo files (including HTML and images).
    // Because the demo site expects JS/CSS files to be in /assets/, we need to reorganize the output folders to combine
    // $REPO/demos/ and $REPO/build/ such that the demo site's import paths don't need to change.
>>>>>>> f9527db4
    fsx.removeSync(OUT_DIR_ABS);
    fsx.moveSync(tmpDirAbs, OUT_DIR_ABS);
  });
};

module.exports = [{
  name: 'js-all',
  entry: path.resolve('./packages/material-components-web/index.js'),
  output: {
    path: OUT_DIR_ABS,
    publicPath: DEMO_ASSET_DIR_REL,
    filename: 'material-components-web.' + (IS_PROD ? 'min.' : '') + 'js',
    libraryTarget: 'umd',
    library: 'mdc',
  },
  // See https://github.com/webpack/webpack-dev-server/issues/882
  // Because we only spin up dev servers temporarily, and all of our assets are publicly
  // available on GitHub, we can safely disable this check.
  devServer: {
    disableHostCheck: true,
  },
  devtool: DEVTOOL,
  module: {
    rules: [{
      test: /\.js$/,
      exclude: /node_modules/,
      loader: 'babel-loader',
      options: {
        cacheDirectory: true,
      },
    }],
  },
  plugins: [
    createBannerPlugin(),
  ],
}];

if (!IS_DEV) {
  module.exports.push({
    name: 'js-components',
    entry: {
      animation: [path.resolve('./packages/mdc-animation/index.js')],
      autoInit: [path.resolve('./packages/mdc-auto-init/index.js')],
      base: [path.resolve('./packages/mdc-base/index.js')],
      checkbox: [path.resolve('./packages/mdc-checkbox/index.js')],
      dialog: [path.resolve('./packages/mdc-dialog/index.js')],
      drawer: [path.resolve('./packages/mdc-drawer/index.js')],
      formField: [path.resolve('./packages/mdc-form-field/index.js')],
      gridList: [path.resolve('./packages/mdc-grid-list/index.js')],
      iconToggle: [path.resolve('./packages/mdc-icon-toggle/index.js')],
      linearProgress: [path.resolve('./packages/mdc-linear-progress/index.js')],
      menu: [path.resolve('./packages/mdc-menu/index.js')],
      radio: [path.resolve('./packages/mdc-radio/index.js')],
      ripple: [path.resolve('./packages/mdc-ripple/index.js')],
      select: [path.resolve('./packages/mdc-select/index.js')],
      selectionControl: [path.resolve('./packages/mdc-selection-control/index.js')],
      slider: [path.resolve('./packages/mdc-slider/index.js')],
      snackbar: [path.resolve('./packages/mdc-snackbar/index.js')],
      tabs: [path.resolve('./packages/mdc-tabs/index.js')],
      textfield: [path.resolve('./packages/mdc-textfield/index.js')],
      toolbar: [path.resolve('./packages/mdc-toolbar/index.js')],
    },
    output: {
      path: OUT_DIR_ABS,
      publicPath: DEMO_ASSET_DIR_REL,
      filename: 'mdc.[name].' + (IS_PROD ? 'min.' : '') + 'js',
      libraryTarget: 'umd',
      library: ['mdc', '[name]'],
    },
    devtool: DEVTOOL,
    module: {
      rules: [{
        test: /\.js$/,
        exclude: /node_modules/,
        loader: 'babel-loader',
        options: {
          cacheDirectory: true,
        },
      }],
    },
    plugins: [
      createBannerPlugin(),
    ],
  }, {
    name: 'css',
    entry: {
      'material-components-web': path.resolve(
        './packages/material-components-web/material-components-web.scss'),
      'mdc.button': path.resolve('./packages/mdc-button/mdc-button.scss'),
      'mdc.card': path.resolve('./packages/mdc-card/mdc-card.scss'),
      'mdc.checkbox': path.resolve('./packages/mdc-checkbox/mdc-checkbox.scss'),
      'mdc.dialog': path.resolve('./packages/mdc-dialog/mdc-dialog.scss'),
      'mdc.drawer': path.resolve('./packages/mdc-drawer/mdc-drawer.scss'),
      'mdc.elevation': path.resolve('./packages/mdc-elevation/mdc-elevation.scss'),
      'mdc.fab': path.resolve('./packages/mdc-fab/mdc-fab.scss'),
      'mdc.form-field': path.resolve('./packages/mdc-form-field/mdc-form-field.scss'),
      'mdc.grid-list': path.resolve('./packages/mdc-grid-list/mdc-grid-list.scss'),
      'mdc.icon-toggle': path.resolve('./packages/mdc-icon-toggle/mdc-icon-toggle.scss'),
      'mdc.layout-grid': path.resolve('./packages/mdc-layout-grid/mdc-layout-grid.scss'),
      'mdc.linear-progress': path.resolve('./packages/mdc-linear-progress/mdc-linear-progress.scss'),
      'mdc.list': path.resolve('./packages/mdc-list/mdc-list.scss'),
      'mdc.menu': path.resolve('./packages/mdc-menu/mdc-menu.scss'),
      'mdc.radio': path.resolve('./packages/mdc-radio/mdc-radio.scss'),
      'mdc.ripple': path.resolve('./packages/mdc-ripple/mdc-ripple.scss'),
      'mdc.select': path.resolve('./packages/mdc-select/mdc-select.scss'),
      'mdc.slider': path.resolve('./packages/mdc-slider/mdc-slider.scss'),
      'mdc.snackbar': path.resolve('./packages/mdc-snackbar/mdc-snackbar.scss'),
      'mdc.switch': path.resolve('./packages/mdc-switch/mdc-switch.scss'),
      'mdc.tabs': path.resolve('./packages/mdc-tabs/mdc-tabs.scss'),
      'mdc.textfield': path.resolve('./packages/mdc-textfield/mdc-text-field.scss'),
      'mdc.theme': path.resolve('./packages/mdc-theme/mdc-theme.scss'),
      'mdc.toolbar': path.resolve('./packages/mdc-toolbar/mdc-toolbar.scss'),
      'mdc.typography': path.resolve('./packages/mdc-typography/mdc-typography.scss'),
    },
    output: {
      path: OUT_DIR_ABS,
      publicPath: DEMO_ASSET_DIR_REL,
      filename: CSS_JS_FILENAME_OUTPUT_PATTERN,
    },
    devtool: DEVTOOL,
    module: {
      rules: [{
        test: /\.scss$/,
        use: createCssLoaderConfig(),
      }],
    },
    plugins: [
      createCssExtractTextPlugin(),
      createBannerPlugin(),
    ],
  });
}

if (IS_DEV) {
  const demoStyleEntry = {};
  const exceptions = {};
  if (!GENERATE_DEMO_THEMES) {
    exceptions['demos/theme/index.scss'] = true;
  }
  glob.sync('demos/**/*.scss').forEach((filename) => {
    if (!exceptions[filename]) {
      demoStyleEntry[filename.slice(6, -5)] = path.resolve(filename);
    }
  });

  module.exports.push({
    name: 'demo-css',
    entry: demoStyleEntry,
    output: {
      path: OUT_DIR_ABS,
      publicPath: DEMO_ASSET_DIR_REL,
      filename: CSS_JS_FILENAME_OUTPUT_PATTERN,
    },
    devtool: DEVTOOL,
    module: {
      rules: [{
        test: /\.scss$/,
        use: createCssLoaderConfig(),
      }],
    },
    plugins: [
      createCssExtractTextPlugin(),
      createBannerPlugin(),
<<<<<<< HEAD
      createStaticBuildPlugin(),
=======
      createStaticDemoPlugin(),
>>>>>>> f9527db4
    ],
  });
}<|MERGE_RESOLUTION|>--- conflicted
+++ resolved
@@ -16,10 +16,6 @@
 
 'use strict';
 
-<<<<<<< HEAD
-const fs = require('fs');
-=======
->>>>>>> f9527db4
 const os = require('os');
 const path = require('path');
 
@@ -111,31 +107,17 @@
   }
 }
 
-<<<<<<< HEAD
-const createStaticBuildPlugin = () => {
-  return new PostCompilePlugin(() => {
-    if (!BUILD_STATIC_DEMO_ASSETS || !fs.existsSync(OUT_DIR_ABS)) {
-=======
 const createStaticDemoPlugin = () => {
   return new PostCompilePlugin(() => {
     if (!BUILD_STATIC_DEMO_ASSETS || !fsx.existsSync(OUT_DIR_ABS)) {
->>>>>>> f9527db4
       return;
     }
 
     const demosDirAbs = path.resolve('./demos');
-<<<<<<< HEAD
-    const tmpDirAbs = fs.mkdtempSync(path.join(os.tmpdir(), 'mdc-web-demo-output-'));
-
-    const copyOptions = {
-      // eslint-disable-next-line no-unused-vars
-      filter: (src, dest) => {
-=======
     const tmpDirAbs = fsx.mkdtempSync(path.join(os.tmpdir(), 'mdc-web-demo-output-'));
 
     const copyOptions = {
       filter: (src) => {
->>>>>>> f9527db4
         return !/\.(scss|css.js)$/.test(src);
       },
     };
@@ -146,17 +128,6 @@
     if (!WRAP_CSS_IN_JS) {
       glob.sync(path.join(tmpDirAbs, '**/*.html'))
         .forEach((absPath) => {
-<<<<<<< HEAD
-          const oldHtml = fs.readFileSync(absPath, {encoding: 'utf8'});
-          const newHtml = oldHtml.replace(/<script src="([^"]+\.css\.js[^"]*)"><\/script>/ig, (match, oldPath) => {
-            const newPath = oldPath.replace('.css.js', '.css');
-            return `<link rel="stylesheet" href="${newPath}">`;
-          });
-          fs.writeFileSync(absPath, newHtml, {encoding: 'utf8'});
-        });
-    }
-
-=======
           const oldHtml = fsx.readFileSync(absPath, {encoding: 'utf8'});
           const newHtml = oldHtml.replace(
             /<script src="([^"]+\.css)\.js"><\/script>/ig,
@@ -169,7 +140,6 @@
     // The `npm run build:demo` command, however, outputs _all_ static demo files (including HTML and images).
     // Because the demo site expects JS/CSS files to be in /assets/, we need to reorganize the output folders to combine
     // $REPO/demos/ and $REPO/build/ such that the demo site's import paths don't need to change.
->>>>>>> f9527db4
     fsx.removeSync(OUT_DIR_ABS);
     fsx.moveSync(tmpDirAbs, OUT_DIR_ABS);
   });
@@ -333,11 +303,7 @@
     plugins: [
       createCssExtractTextPlugin(),
       createBannerPlugin(),
-<<<<<<< HEAD
-      createStaticBuildPlugin(),
-=======
       createStaticDemoPlugin(),
->>>>>>> f9527db4
     ],
   });
 }